--- conflicted
+++ resolved
@@ -6,14 +6,9 @@
 ...                 to be initialized using the Init keyword.
 ...                 The initialization is platform-specific.
 
-<<<<<<< HEAD
+Library             Collections
 Library             Hid.py
 Library             VideoInput.py
-=======
-Library             Collections
-Library             Hid.py    AS    PlatformHid
-Library             VideoInput.py    AS    PlatformVideoInput
->>>>>>> 2b8eeced
 Variables           video_input_vars.py
 
 
@@ -152,14 +147,8 @@
         ${target_region}=       Set Variable            ${domain}
     ELSE IF    ${{ isinstance($domain, str) }}
         IF    ${{ os.path.exists($domain) }}
-<<<<<<< HEAD
-            ${sub_regions}=         Match                   ${domain}
+            ${sub_regions}=         PlatformVideoInput.Match                        ${domain}
             ${sub_region}=          Set Variable            ${sub_regions}[0]
-=======
-            ${sub_regions}=         PlatformVideoInput.Match                        ${domain}
-            ${target_region}=       Set Variable            ${sub_regions}[0]
-            Remove From Dictionary                          ${target_region}        path
->>>>>>> 2b8eeced
         ELSE
             Fail                    Template ${domain} doesn't exist!
         END
