*** Settings ***
Documentation       Keyword definitions for specialised functionality
...                 for Keyboard, Mouse and Video-based manipulation.
...
...                 These keywords rely on VideoInput and Hid libraries
...                 to be initialized using the Init keyword.
...                 The initialization is platform-specific.

Library             Collections
Library             Hid.py
Library             VideoInput.py
Variables           video_input_vars.py


*** Keywords ***
Press Key And Match
    [Documentation]    If the provided template is not already matching, press a key until it does.
    [Arguments]             ${key}                  ${template}             ${tentatives}=1         ${timeout}=2
    ${combo}=               Create List             ${key}
    Press Combo And Match
    ...                     ${combo}
    ...                     ${template}
    ...                     ${tentatives}
    ...                     ${timeout}

Press Combo And Match
    [Documentation]    If the provided template is not already matching, press a key combination until it does.
    [Arguments]
    ...                     ${keys-combo}
    ...                     ${template}
    ...                     ${tentatives}=1
    ...                     ${timeout}=2
    ...                     ${tolerance}=${DEFAULT_TEMPLATE_MATCHING_TOLERANCE}

    ${match}=               Run Keyword And Return Status
    ...                     Match                   ${template}             ${timeout}              ${tolerance}
    IF    ${match}
        Log                     Template is already matching.                   html=true               console=true
        RETURN
    END

    FOR    ${index}    IN RANGE    ${tentatives}
        Hid.Keys Combo          ${keys-combo}
        ${match}=               Run Keyword And Return Status
        ...                     Match                   ${template}             ${timeout}              ${tolerance}
        IF    ${match}    BREAK
    END

    IF    ${match} == ${FALSE}    Fail    No match found

Press And Wait For Match
    [Arguments]
    ...                     ${keys-combo}
    ...                     ${template}
    ...                     ${timeout}=10
    ...                     ${tolerance}=${DEFAULT_TEMPLATE_MATCHING_TOLERANCE}

    Keys Combo              ${keys-combo}
    Match                   ${template}             ${timeout}              ${tolerance}

Get Center Of ${region}
    [Documentation]    Get the center point of a region.
    ...
    ...    Embedded arguments:
    ...    - ${region}: Rectangular region represented by a dictionary
    ...    of integer values for "left", "right", "top", and "bottom" keys.
    ...
    ...    Return:
    ...    Center of the region, as a tuple (x, y) of integers.
    ${point}=    Evaluate
    ...    (int((${region}[left] + ${region}[right]) / 2), int((${region}[top] + ${region}[bottom]) / 2))
    RETURN                  ${point}

Displace ${point} By (${x}, ${y})
    [Documentation]    Shift a point by the specified displacements along
    ...    the x and y axes.
    ...
    ...    Embedded arguments:
    ...    - ${point}: Point to be displaced, as a tuple (x, y).
    ...    - ${x}: Displacement along the x-axis.
    ...    - ${y}: Displacement along the y-axis.
    ...
    ...    Return:
    ...    Displaced point, as a tuple (x, y) of integers.
    ${point}=               Evaluate                (int(${point}[0] + ${x}), int(${point}[1] + ${y}))
    RETURN                  ${point}

Move Pointer To (${x}, ${y})
    [Documentation]    Move the pointer to an absolute position.
    ...
    ...    Embedded arguments:
    ...    - ${x}: Integer absolute x-coordinate to move the pointer to.
    ...    - ${y}: Integer absolute y-coordinate to move the pointer to.
    Hid.Move Pointer To Absolute                    ${x}                    ${y}

Move Pointer To ${destination}
    [Documentation]    Move the pointer to an absolute position or image
    ...    template.
    ...
    ...    Embedded arguments:
    ...    - ${destination}: Where to move the pointer to. If ${destination}
    ...    is a tuple (x, y) of integers, the pointer will move to the
    ...    absolute position given by the tuple. Otherwise, if
    ...    ${destination} is the path of an image template file, the pointer
    ...    will move to the center of the first matching template region.
    ...    ${destination} can also be a string, and the pointer will move to the
    ...    center of the found text.
    ...
    ...    Return:
    ...    Absolute position of the pointer after the move, as a tuple (x, y)
    ...    of integers.
    IF    ${{ os.path.exists($destination) }}
        ${regions}=             Match                   ${destination}
        ${position}=            Get Center Of ${regions}[0]
    ELSE IF    ${{ isinstance($destination, tuple) }}
        ${position}=            Set Variable            ${destination}
    ELSE
        Log
        ...                     Assuming ${destination} is a string as it isn't a file which exists.
        ...                     html=true
        ...                     console=true
        ${position}=            Get Text Position       text=${destination}
    END

    Hid.Move Pointer To Absolute                    ${position}[0]          ${position}[1]
    RETURN                  ${position}

Move Pointer To ${destination} In ${domain}
    [Documentation]    Move the pointer to an absolute position or image
    ...    template.
    ...
    ...    Embedded arguments:
    ...    - ${destination}: Where to move the pointer to. If ${destination}
    ...    is a tuple (x, y) of integers, the pointer will move to the
    ...    absolute position given by the tuple. Otherwise, if
    ...    ${destination} is the path of an image template file, the pointer
    ...    will move to the center of the first matching template region.
    ...    ${destination} can also be a string, and the pointer will move to the
    ...    center of the found text.
    ...
    ...    - ${domain}: Given region or template to search for ${destination} within.
    ...
    ...    Return:
    ...    Absolute position of the pointer after the move, as a tuple (x, y)
    ...    of integers.
    IF    ${{ isinstance($domain, dict) }}
        ${target_region}=       Set Variable            ${domain}
    ELSE IF    ${{ isinstance($domain, str) }}
        IF    ${{ os.path.exists($domain) }}
            ${sub_regions}=         Match                   ${domain}
            ${target_region}=       Set Variable            ${sub_regions}[0]
            Remove From Dictionary                          ${target_region}        path
        ELSE
            Fail                    Template ${domain} doesn't exist!
        END
    ELSE
        Fail                    Incorrect domain type
    END

    IF    ${{ os.path.exists($destination) }}
        ${regions}=             Match
        ...                     template=${destination}
        ...                     region=${target_region}
        ${position}=            Get Center Of ${regions}[0]
    ELSE
        ${position}=            Get Text Position
        ...                     text=${destination}
        ...                     region=${target_region}
    END

    Hid.Move Pointer To Absolute                    ${position}[0]          ${position}[1]
    RETURN                  ${position}

Move Pointer To Proportional (${x}, ${y})
    [Documentation]    Move the pointer to a destination position given as
    ...    proportions to the size of the display output.
    ...
    ...    Embedded arguments:
    ...    - ${x}: Output-relative x-coordinate to move the pointer to.
    ...    It must be in the range 0..1, where 0 represents the left edge,
    ...    and 1 represents the right edge of the output.
    ...    - ${y}: Output-relative y-coordinate to move the pointer to.
    ...    It must be in the range 0..1, where 0 represents the top edge,
    ...    and 1 represents the bottom edge of the output.
    ...
    ...    Return:
    ...    Absolute position of the pointer after the move, as a tuple (x, y)
    ...    of integers.
    ${position}=            Hid.Move Pointer To Proportional                ${x}                    ${y}
    RETURN                  ${position}

Walk Pointer To (${x}, ${y})
    [Documentation]    Move the pointer in incremental steps from the
    ...    current pointer position to an absolute position.
    ...
    ...    Embedded arguments:
    ...    - ${x}: Integer absolute x-coordinate to walk the pointer to.
    ...    - ${y}: Integer absolute y-coordinate to walk the pointer to.
    ...    - ${step_distance} (optional): Size of each step, in pixels.
    ...    Default is 16.
    ...    - ${delay} (optional): Time to sleep after each step, in seconds.
    ...    Default is 0.01.
    [Arguments]             ${step_distance}=16     ${delay}=0.01
    Hid.Walk Pointer To Absolute
    ...                     ${x}
    ...                     ${y}
    ...                     ${step_distance}
    ...                     ${delay}

Walk Pointer To ${destination}
    [Documentation]    Moves the pointer in incremental steps from the
    ...    current pointer position to an absolute position or image
    ...    template.
    ...
    ...    Embedded arguments:
    ...    - ${destination}: Where to walk the pointer to. If ${destination}
    ...    is a tuple (x, y) of integers, the pointer will walk to the
    ...    absolute position given by the tuple. Otherwise, if
    ...    ${destination} is the path of an image template file, the pointer
    ...    will walk to the center of the first matching template region.
    ...    - ${step_distance} (optional): Size of each step, in pixels.
    ...    Default is 16.
    ...    - ${delay} (optional): Time to sleep after each step, in seconds.
    ...    Default is 0.01.
    ...
    ...    Return:
    ...    Absolute position of the pointer after the walk, as a tuple (x, y)
    ...    of integers.
    [Arguments]             ${step_distance}=16     ${delay}=0.01
    IF    ${{isinstance($destination, str)}}
        ${regions}=             Match                   ${destination}
        ${position}=            Get Center Of ${regions}[0]
    ELSE
        ${position}=            Set Variable            ${destination}
    END
    Hid.Walk Pointer To Absolute
    ...                     ${position}[0]
    ...                     ${position}[1]
    ...                     ${step_distance}
    ...                     ${delay}
    RETURN                  ${position}

Walk Pointer To Proportional (${x}, ${y})
    [Documentation]    Move the pointer in incremental steps from the
    ...    current pointer position to a destination position given as
    ...    proportions to the size of the display output.
    ...
    ...    Embedded arguments:
    ...    - ${x}: Output-relative x-coordinate to move the pointer to.
    ...    It must be in the range 0..1, where 0 represents the left edge,
    ...    and 1 represents the right edge of the output.
    ...    - ${y}: Output-relative y-coordinate to move the pointer to.
    ...    It must be in the range 0..1, where 0 represents the top edge,
    ...    and 1 represents the bottom edge of the output.
    ...    - ${step_distance} (optional): Size of each step, in pixels.
    ...    Default is 16.
    ...    - ${delay} (optional): Time to sleep after each step, in seconds.
    ...    Default is 0.01.
    ...
    ...    Return:
    ...    Absolute position of the pointer after the walk, as a tuple (x, y)
    ...    of integers.
    [Arguments]             ${step_distance}=16     ${delay}=0.01
    ${position}=            Hid.Walk Pointer To Proportional
    ...                     ${x}
    ...                     ${y}
    ...                     ${step_distance}
    ...                     ${delay}
    RETURN                  ${position}

Press ${button} Button
    [Documentation]    Press a button on the virtual pointer.
    ...
    ...    Embedded arguments:
    ...    - ${button}: Button to press (LEFT|RIGHT|MIDDLE).
    Hid.Press Pointer Button                        ${button}

Release ${button} Button
    [Documentation]    Release a button on the virtual pointer.
    ...
    ...    Embedded arguments:
    ...    - ${button}: Button to release (LEFT|RIGHT|MIDDLE).
    Hid.Release Pointer Button                      ${button}

Click ${button} Button
    [Documentation]    Click a button on the virtual pointer.
    ...
    ...    Embedded arguments:
    ...    - ${button}: Button to click (LEFT|RIGHT|MIDDLE).
    Hid.Click Pointer Button                        ${button}

Click ${button} Button On ${destination}
    [Documentation]    Move the virtual pointer to the destination and click the button.
    ...
    ...    See `Move Pointer to ${destination}` for details.
    ...
    ...    Embedded arguments:
    ...    - ${button}: Button to click (LEFT|RIGHT|MIDDLE).
    ...    - ${destination}: The template or location to click on.
    Move Pointer To ${destination}
    Click ${button} Button

Release Buttons
    [Documentation]    Release all buttons on the virtual pointer.
    Hid.Release Pointer Buttons

Ensure ${destination} Does Not Match
    [Documentation]    Ensure a given template or string doesn't match within a given timeout and
    ...    number of attempts.
    ...    This function is intended to be used like:
    ...    "This given template or image should, by the end of this time,
    ...    not be found on the screen."
    ...
    ...    Embedded arguments:
    ...    - ${destination}: The template or string to match.
    ...    This function ensures that the given destination is not found.
    [Arguments]             ${timeout}=2

    IF    ${{ os.path.exists($destination) }}
        ${match}=               Run Keyword And Return Status
        ...                     Match                   ${destination}          timeout=${timeout}
    ELSE
        Log
        ...                     Assuming ${destination} is a string as it isn't a file which exists.
        ...                     html=true
        ...                     console=true
        ${match}=               Run Keyword And Return Status
        ...                     Match Text              ${destination}          timeout=${timeout}
    END
    IF    ${match}
        Fail                    Found ${destination} where it wasn't intended or expected
    END

<<<<<<< HEAD
Drag ${target} And Drop On ${destination}
    [Documentation]    Move the pointer to a target, drag and drop it on a destination.
    ...
    ...    Embedded arguments:
    ...    - ${target}: Can be a string, or the path of an image template file representing
    ...    the item to drag or a coordinate tuple (x, y) of integers representing the
    ...    absolute position to drag from. For details please see `Move Pointer to ${destination}`.
    ...    - ${destination}: Can be a string, or the path of an image template file representing
    ...    the target location to drop on, or a coordinate tuple (x, y) of integers representing the
    ...    absolute position to drop on. For details please see `Walk Pointer To ${destination}`.
    ...
    [Arguments]             ${step_distance}=16     ${delay}=0.01

    Move Pointer To ${target}
    ${end_position}=        Drag And Drop On ${destination}                 ${step_distance}        ${delay}
    RETURN                  ${end_position}

=======
>>>>>>> 87e2c464
Drag And Drop On ${destination}
    [Documentation]    Drag and drop the current target (where the pointer is) on a destination.
    ...
    ...    Embedded arguments:
    ...    - ${destination}: Can be a string, or the path of an image template file representing
    ...    the target location to drop on, or a coordinate tuple (x, y) of integers representing the
    ...    absolute position to drop on. For details please see `Walk Pointer To ${destination}`.
    ...
    [Arguments]             ${step_distance}=16     ${delay}=0.01

    Press LEFT Button
    ${end_position}=        Walk Pointer To ${destination}                  ${step_distance}        ${delay}
    Release LEFT Button
    RETURN                  ${end_position}<|MERGE_RESOLUTION|>--- conflicted
+++ resolved
@@ -331,26 +331,6 @@
         Fail                    Found ${destination} where it wasn't intended or expected
     END
 
-<<<<<<< HEAD
-Drag ${target} And Drop On ${destination}
-    [Documentation]    Move the pointer to a target, drag and drop it on a destination.
-    ...
-    ...    Embedded arguments:
-    ...    - ${target}: Can be a string, or the path of an image template file representing
-    ...    the item to drag or a coordinate tuple (x, y) of integers representing the
-    ...    absolute position to drag from. For details please see `Move Pointer to ${destination}`.
-    ...    - ${destination}: Can be a string, or the path of an image template file representing
-    ...    the target location to drop on, or a coordinate tuple (x, y) of integers representing the
-    ...    absolute position to drop on. For details please see `Walk Pointer To ${destination}`.
-    ...
-    [Arguments]             ${step_distance}=16     ${delay}=0.01
-
-    Move Pointer To ${target}
-    ${end_position}=        Drag And Drop On ${destination}                 ${step_distance}        ${delay}
-    RETURN                  ${end_position}
-
-=======
->>>>>>> 87e2c464
 Drag And Drop On ${destination}
     [Documentation]    Drag and drop the current target (where the pointer is) on a destination.
     ...
