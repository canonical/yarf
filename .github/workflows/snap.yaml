--- conflicted
+++ resolved
@@ -19,27 +19,6 @@
 run-name: "Build version: ${{ inputs.version }} (${{ inputs.commit_short_sha }})"
 
 jobs:
-<<<<<<< HEAD
-  build_and_publish:
-    name: Build and publish YARF snap (${{ matrix.arch }})
-    strategy:
-      fail-fast: false
-      matrix:
-        arch: [amd64, arm64]
-        include:
-          - arch: amd64
-            runs_on: ubuntu-24.04
-          - arch: arm64
-            runs_on: ubuntu-24.04-arm
-
-    runs-on: ${{ matrix.runs_on }}
-    steps:
-    - name: Checkout Repository
-      uses: actions/checkout@08c6903cd8c0fde910a37f88322edcfb5dd907a8
-
-    - name: Build snap
-      uses: canonical/action-build@3bdaa03e1ba6bf59a65f84a751d943d549a54e79
-=======
   set-version:
     runs-on: ubuntu-24.04
     steps:
@@ -74,16 +53,12 @@
         path: .
     - uses: canonical/action-build@3bdaa03e1ba6bf59a65f84a751d943d549a54e79
       id: snapcraft
-    - uses: actions/upload-artifact@ea165f8d65b6e75b540449e92b4886f43607fa02
+
+    - name: Upload snap artifact
+      uses: actions/upload-artifact@ea165f8d65b6e75b540449e92b4886f43607fa02
       with:
-        name: yarf-amd64
+        name: yarf-${{ matrix.arch }}
         path: ${{ steps.snapcraft.outputs.snap }}
-    - uses: canonical/action-publish@214b86e5ca036ead1668c79afb81e550e6c54d40
-      env:
-        SNAPCRAFT_STORE_CREDENTIALS: ${{ secrets.SNAPCRAFT }}
-      with:
-        snap: ${{ steps.snapcraft.outputs.snap }}
-        release: edge
 
   build_and_publish_arm64:
     needs: [set-version]
@@ -99,17 +74,12 @@
         name: updated-project-files
         path: .
     - uses: canonical/action-build@3bdaa03e1ba6bf59a65f84a751d943d549a54e79
->>>>>>> 7031a8d7
       id: snapcraft
-
-    - name: Upload snap artifact
-      uses: actions/upload-artifact@ea165f8d65b6e75b540449e92b4886f43607fa02
+    - uses: actions/upload-artifact@ea165f8d65b6e75b540449e92b4886f43607fa02
       with:
-        name: yarf-${{ matrix.arch }}
+        name: yarf-arm64
         path: ${{ steps.snapcraft.outputs.snap }}
-
-    - name: Publish snap to the Snap Store
-      uses: canonical/action-publish@214b86e5ca036ead1668c79afb81e550e6c54d40
+    - uses: canonical/action-publish@214b86e5ca036ead1668c79afb81e550e6c54d40
       env:
         SNAPCRAFT_STORE_CREDENTIALS: ${{ secrets.SNAPCRAFT }}
       with:
