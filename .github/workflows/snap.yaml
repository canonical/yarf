name: "(2) Build & Publish YARF Snap"

on:
  workflow_dispatch:
    inputs:
      version:
        description: 'PEP 440 compliant version string'
        required: true
        type: string
      commit_sha:
        description: 'Commit SHA to build from'
        required: true
        type: string
      commit_short_sha:
        description: 'Commit short SHA for run name visualization'
        required: true
        type: string

run-name: "Build version: ${{ inputs.version }} (${{ inputs.commit_short_sha }})"

concurrency:
  group: yarf-snap-ci-${{ github.ref_name }}
  cancel-in-progress: false

jobs:
  set-version:
    runs-on: ubuntu-24.04
    steps:
      - uses: actions/checkout@08c6903cd8c0fde910a37f88322edcfb5dd907a8
        with:
          ref: ${{ inputs.commit_sha }}

      - uses: astral-sh/setup-uv@b75a909f75acd358c2196fb9a5f1299a9a8868a4

      - name: Set version
        run: uv version "${{ inputs.version }}" --frozen

      - name: Add commit sha to the snap
        run: .github/scripts/snap/add-commit-sha.sh "${{ inputs.commit_sha }}" "${{ inputs.commit_short_sha }}"

      - name: Upload updated project files
        uses: actions/upload-artifact@ea165f8d65b6e75b540449e92b4886f43607fa02
        with:
          name: updated-project-files
          path: |
            pyproject.toml
            yarf/metadata.py

  build_and_publish:
    needs: [set-version]
    name: Build and publish YARF snap (${{ matrix.arch }})
    strategy:
      fail-fast: false
      matrix:
        arch: [amd64, arm64]
        include:
          - arch: amd64
<<<<<<< HEAD
            runs_on: ubuntu-24.04
          - arch: arm64
            runs_on: ubuntu-24.04-arm
=======
            runs_on: [self-hosted, linux, noble, x64, large]
          - arch: arm64
            runs_on: [self-hosted, linux, noble, arm64, large]
>>>>>>> 99a33b69

    runs-on: ${{ matrix.runs_on }}
    steps:
    - name: Checkout Repo
      uses: actions/checkout@08c6903cd8c0fde910a37f88322edcfb5dd907a8
      with:
        ref: ${{ inputs.commit_sha }}

    - name: Download updated project files
      uses: actions/download-artifact@634f93cb2916e3fdff6788551b99b062d0335ce0
      with:
        name: updated-project-files
        path: .

    - name: Build YARF snap
      uses: canonical/action-build@3bdaa03e1ba6bf59a65f84a751d943d549a54e79
      id: snapcraft

    - name: Upload artifact
      uses: actions/upload-artifact@ea165f8d65b6e75b540449e92b4886f43607fa02
      with:
        name: yarf-${{ matrix.arch }}
        path: ${{ steps.snapcraft.outputs.snap }}

    - uses: canonical/action-publish@214b86e5ca036ead1668c79afb81e550e6c54d40
      env:
        SNAPCRAFT_STORE_CREDENTIALS: ${{ secrets.SNAPCRAFT }}
      with:
        snap: ${{ steps.snapcraft.outputs.snap }}
        release: edge<|MERGE_RESOLUTION|>--- conflicted
+++ resolved
@@ -55,15 +55,9 @@
         arch: [amd64, arm64]
         include:
           - arch: amd64
-<<<<<<< HEAD
             runs_on: ubuntu-24.04
           - arch: arm64
             runs_on: ubuntu-24.04-arm
-=======
-            runs_on: [self-hosted, linux, noble, x64, large]
-          - arch: arm64
-            runs_on: [self-hosted, linux, noble, arm64, large]
->>>>>>> 99a33b69
 
     runs-on: ${{ matrix.runs_on }}
     steps:
