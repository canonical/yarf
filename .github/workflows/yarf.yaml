--- conflicted
+++ resolved
@@ -63,15 +63,10 @@
           libxkbcommon-dev \
           jq \
           clang \
-<<<<<<< HEAD
           python3-tk \
           tesseract-ocr
 
-    - uses: actions/checkout@08c6903cd8c0fde910a37f88322edcfb5dd907a8
-=======
-          python3-tk
     - uses: actions/checkout@8e8c483db84b4bee98b60c0593521ed34d9990e8
->>>>>>> ce6d4769
       with:
         lfs: true
         fetch-depth: 0
