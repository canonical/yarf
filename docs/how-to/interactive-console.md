# Interactive console

The interactive mode will help you interact with platform of choice without providing a test suite, running your test keyword by keyword. After closing the shell, the user will be able to write their own Test Suite with the help of the command history.

In this document, we will walk through how to use the interactive console in YARF:

1. [Entering the interactive console](#entering-the-interactive-console)
1. [Exploring the interactive console](#exploring-in-the-interactive-console)

## Entering the interactive console

We can enter the interactive console by supplying the platform choice with an empty suite path. For example, in terms of Vnc, we can use:

```{code-block} bash
---
caption: `yarf` command for Vnc that enters interactive console
---
yarf --platform Vnc
```

After we enter the command, we should see something similar to the following:

```{code-block} bash
---
caption: `yarf`'s interactive console
---
WARNING:yarf.main:Removing existing output directory: /tmp/yarf-outdir
INFO:The value of CURDIR is: /path/to/current/directory
INFO:You can change the value of CURDIR by using ${CURDIR}= <path-you-want>

INFO:RPA.core.certificates:Truststore not in use, HTTPS traffic validated against `certifi` package. (requires Python 3.10.12 and 'pip' 23.2.1 at minimum)
2024-09-11 20:30:26,292 - RPA.core.certificates - INFO - Truststore not in use, HTTPS traffic validated against `certifi` package. (requires Python 3.10.12 and 'pip' 23.2.1 at minimum)
>>>>> Enter interactive shell
iRobot can interpret single or multiple keyword calls,
as well as FOR, IF, WHILE, TRY
and resource file syntax like *** Keywords*** or *** Variables ***.

Type "help" for more information.
>
```

With this, we can start using the interactive console.

## Exploring in the interactive console

In the interactive console, we can see information about the built-in and YARF specific libraries along with their corresponding keywords by using the commands `libs` and `keywords` respectively:

```{code-block} text
---
caption: Truncated result of using the commands `libs` and `keywords` 
  respectively
---
> libs
< Imported libraries:
   BuiltIn 6.1.1
       An always available standard library with often needed keywords.
   Easter
   String 6.1.1
       A library for string manipulation and verification.
   RobotDebug 4.5.0
       Debug Library for RobotFramework.
   Smoke
   VideoInput
       This class provides access to Vnc video input devices.
   Hid
       This class provides the Robot interface for HID interactions.
   HID
       This class provides the Robot interface for HID interactions.
   VIDEO
       This class provides access to Vnc video input devices.
>
> keywords
< Keywords of library BuiltIn
   Call Method   Calls the named method of the given object with the provided arguments.
   Catenate      Catenates the given items together and returns the resulted string.
   ...
< Keywords of library HID
   Click Pointer Button  Press and release the specified pointer button.
   Keys Combo    Press and release a combination of keys. :param combo: list of keys to press at the same time.
   Move Pointer To Absolute      Move the virtual pointer to an absolute position within the output.
   Move Pointer To Proportional  Move the virtual pointer to a position proportional to the size of the output.
   ...
< Keywords of library RobotDebug
   ...
< Keywords of library Smoke
   Print Smoke
< Keywords of library String
   Convert To Lower Case         Converts string to lower case.
   Convert To Title Case         Converts string to title case.
   ...
< Keywords of library VIDEO
   Init  Handles platform-specific initialization.
   Match         Grab screenshots and compare until there's a match with the provided template or timeout.
   Match All     Grab screenshots and compare with the provided templates until a frame is found which matches all templates simultaneously or timeout.
   ...
< Keywords of library kvm
   Click ${button} Button        Click a button on the virtual pointer.
   Displace ${point} By (${x}, ${y})     Shift a point by the specified displacements along the x and y axes.
   Get Center Of ${region}       Get the center point of a region.
   Move Pointer To ${destination}        Move the pointer to an absolute position, image template, or text.
   Move Pointer To ${destination} In ${domain}        Move the pointer to an absolute position, image template, or text, within a given template or region.
   Move Pointer To (${x}, ${y})  Move the pointer to an absolute position.
   Move Pointer To Proportional (${x}, ${y})     Move the pointer to a destination position given as proportions to the size of the display output.
   ...
>
```

We can then study the information given and try out the supported keywords. For example:

```{code-block} text
---
caption: An example of using a keyword `Walk Pointer To`
---
> Walk Pointer To foo.png
INFO:root:Scanned image in 0.07 seconds
< (595, 568)
> Walk Pointer To (0, 0)                                            # ΔT: 0.097s
> Walk Pointer To foo.png                                           # ΔT: 0.546s
INFO:root:Scanned image in 0.06 seconds
```

The `Import Library` or `Import Resource` keywords can be used to reload a library or a resource. For example:

```{code-block} text
---
caption: An example of using keywords `Import Library` and `Import Resource` to 
  reload a library and a resource
---
Import Library     String
Import Resource    /path/to/kvm.resource
```

The interactive console supports the same set of commands as any regular `.robot` file. For more information about the supported commands, please use the `help` command inside the interactive console.

When we exit the interactive console, YARF will save the console log will be saved in the file `/tmp/yarf-outdir` directory. However, the user can also change it by providing a path to the `--outdir` option in the `yarf` command.

Please note that the interactive console log is just a track record of the commands used by the user in the interactive console session along with timestamps. The user is still responsible to come up with a proper test suite along with the `.robot` scripts required. For more information about how to write a `.robot` script please visit the official [Robot Framework Documentation][rf-doc-test-data]

## Common shortcuts

- `CRTL + SPACE`: Open the auto completion panel.
- `RIGHT_ARROW`: Accept the suggestion.
- `Fn + F5`: Always open the auto completion panel.

## Interactive keywords

<<<<<<< HEAD
There are also interactive mode exclusive Robot Framework keywords that can help us to build test cases. One keyword is `Grab Template` which shows a current screenshot in the platform and allow users to crop templates from it. For the details, please visit the {doc}`Interactive Console API </reference/rf_libraries/interactive_console-Interactive>`
=======
There are also interactive mode exclusive Robot Framework keywords that can help us to build test cases. One keyword is `Grab Template` which shows a current screenshot in the platform and allow users to crop templates from it. For the details, please visit the interactive library in our [reference](./../reference/rf_libraries-libraries.md).
>>>>>>> 61abb076

```{code-block} text
> Interactive.Grab Template
Click and drag to select and save an ROI, press Esc to exit the ROI selector.
ROI saved as /tmp/yarf-outdir/roi_20250415_100750.png
ROI saved as /tmp/yarf-outdir/roi_20250415_100751.png
ROI saved as /tmp/yarf-outdir/roi_20250415_100752.png
>
```

[rf-doc-test-data]: https://robotframework.org/robotframework/latest/RobotFrameworkUserGuide.html#test-data-sections<|MERGE_RESOLUTION|>--- conflicted
+++ resolved
@@ -144,11 +144,7 @@
 
 ## Interactive keywords
 
-<<<<<<< HEAD
-There are also interactive mode exclusive Robot Framework keywords that can help us to build test cases. One keyword is `Grab Template` which shows a current screenshot in the platform and allow users to crop templates from it. For the details, please visit the {doc}`Interactive Console API </reference/rf_libraries/interactive_console-Interactive>`
-=======
 There are also interactive mode exclusive Robot Framework keywords that can help us to build test cases. One keyword is `Grab Template` which shows a current screenshot in the platform and allow users to crop templates from it. For the details, please visit the interactive library in our [reference](./../reference/rf_libraries-libraries.md).
->>>>>>> 61abb076
 
 ```{code-block} text
 > Interactive.Grab Template
